[build-system]
requires = ["setuptools"]
build-backend = "setuptools.build_meta"

[project]
name = "bioencoder"
authors = [
    {name = "Arthur Porto", email = "agporto@gmail.com"},
	{name = "Moritz Lürig", email = "moritz.luerig@gmail.com"},
	]
description = "A metric learning toolkit"
readme = "README.md"
requires-python = ">=3.9"
keywords = ["metric learning", "biology"]
dynamic = ["dependencies"]
<<<<<<< HEAD
version = "1.0.1.dev0"
=======
version = "1.0.1"
>>>>>>> 182dcad2

[project.urls]
"Homepage" = "https://github.com/agporto/BioEncoder"
"Bug Tracker" = "https://github.com/agporto/BioEncoder/issues"

[project.scripts]
bioencoder_configure = "bioencoder.scripts.configure:cli"
bioencoder_split_dataset = "bioencoder.scripts.split_dataset:cli"
bioencoder_train = "bioencoder.scripts.train:cli"
bioencoder_swa = "bioencoder.scripts.swa:cli"
bioencoder_lr_finder = "bioencoder.scripts.lr_finder:cli"
bioencoder_interactive_plots = "bioencoder.scripts.interactive_plots:cli"
bioencoder_model_explorer = "bioencoder.scripts.model_explorer_wrapper:cli"
bioencoder_inference = "bioencoder.scripts.inference:cli"

[tool.setuptools.packages.find]
where = ["."]

[tool.setuptools.dynamic]
dependencies = {file = ["requirements.txt"]}
	<|MERGE_RESOLUTION|>--- conflicted
+++ resolved
@@ -13,11 +13,7 @@
 requires-python = ">=3.9"
 keywords = ["metric learning", "biology"]
 dynamic = ["dependencies"]
-<<<<<<< HEAD
-version = "1.0.1.dev0"
-=======
 version = "1.0.1"
->>>>>>> 182dcad2
 
 [project.urls]
 "Homepage" = "https://github.com/agporto/BioEncoder"
